/*
 * This file is part of the SDWebImage package.
 * (c) Olivier Poitrey <rs@dailymotion.com>
 *
 * For the full copyright and license information, please view the LICENSE
 * file that was distributed with this source code.
 */

#import "SDWebImageCompat.h"
#import "SDWebImageManager.h"

/**
 * Integrates SDWebImage async downloading and caching of remote images with UIButtonView.
 */
@interface UIButton (WebCache)

/**
 * Get the current image URL.
 */
- (nullable NSURL *)sd_currentImageURL;

/**
 * Get the image URL for a control state.
 * 
 * @param state Which state you want to know the URL for. The values are described in UIControlState.
 */
- (nullable NSURL *)sd_imageURLForState:(UIControlState)state;

/**
 * Set the imageView `image` with an `url`.
 *
 * The download is asynchronous and cached.
 *
 * @param url   The url for the image.
 * @param state The state that uses the specified title. The values are described in UIControlState.
 */
- (void)sd_setImageWithURL:(nullable NSURL *)url
                  forState:(UIControlState)state;

/**
 * Set the imageView `image` with an `url` and a placeholder.
 *
 * The download is asynchronous and cached.
 *
 * @param url         The url for the image.
 * @param state       The state that uses the specified title. The values are described in UIControlState.
 * @param placeholder The image to be set initially, until the image request finishes.
 * @see sd_setImageWithURL:placeholderImage:options:
 */
- (void)sd_setImageWithURL:(nullable NSURL *)url
                  forState:(UIControlState)state
          placeholderImage:(nullable UIImage *)placeholder;

/**
 * Set the imageView `image` with an `url`, placeholder and custom options.
 *
 * The download is asynchronous and cached.
 *
 * @param url         The url for the image.
 * @param state       The state that uses the specified title. The values are described in UIControlState.
 * @param placeholder The image to be set initially, until the image request finishes.
 * @param options     The options to use when downloading the image. @see SDWebImageOptions for the possible values.
 */
- (void)sd_setImageWithURL:(nullable NSURL *)url
                  forState:(UIControlState)state
          placeholderImage:(nullable UIImage *)placeholder
                   options:(SDWebImageOptions)options;

/**
 * Set the imageView `image` with an `url`.
 *
 * The download is asynchronous and cached.
 *
 * @param url            The url for the image.
 * @param state          The state that uses the specified title. The values are described in UIControlState.
 * @param completedBlock A block called when operation has been completed. This block has no return value
 *                       and takes the requested UIImage as first parameter. In case of error the image parameter
 *                       is nil and the second parameter may contain an NSError. The third parameter is a Boolean
 *                       indicating if the image was retrieved from the local cache or from the network.
 *                       The fourth parameter is the original image url.
 */
<<<<<<< HEAD
- (void)sd_setImageWithURL:(NSURL *)url forState:(UIControlState)state completed:(SDExternalCompletionBlock)completedBlock;
=======
- (void)sd_setImageWithURL:(nullable NSURL *)url
                  forState:(UIControlState)state
                 completed:(nullable SDWebImageCompletionBlock)completedBlock;
>>>>>>> 42abd089

/**
 * Set the imageView `image` with an `url`, placeholder.
 *
 * The download is asynchronous and cached.
 *
 * @param url            The url for the image.
 * @param state          The state that uses the specified title. The values are described in UIControlState.
 * @param placeholder    The image to be set initially, until the image request finishes.
 * @param completedBlock A block called when operation has been completed. This block has no return value
 *                       and takes the requested UIImage as first parameter. In case of error the image parameter
 *                       is nil and the second parameter may contain an NSError. The third parameter is a Boolean
 *                       indicating if the image was retrieved from the local cache or from the network.
 *                       The fourth parameter is the original image url.
 */
<<<<<<< HEAD
- (void)sd_setImageWithURL:(NSURL *)url forState:(UIControlState)state placeholderImage:(UIImage *)placeholder completed:(SDExternalCompletionBlock)completedBlock;
=======
- (void)sd_setImageWithURL:(nullable NSURL *)url
                  forState:(UIControlState)state
          placeholderImage:(nullable UIImage *)placeholder
                 completed:(nullable SDWebImageCompletionBlock)completedBlock;
>>>>>>> 42abd089

/**
 * Set the imageView `image` with an `url`, placeholder and custom options.
 *
 * The download is asynchronous and cached.
 *
 * @param url            The url for the image.
 * @param state          The state that uses the specified title. The values are described in UIControlState.
 * @param placeholder    The image to be set initially, until the image request finishes.
 * @param options        The options to use when downloading the image. @see SDWebImageOptions for the possible values.
 * @param completedBlock A block called when operation has been completed. This block has no return value
 *                       and takes the requested UIImage as first parameter. In case of error the image parameter
 *                       is nil and the second parameter may contain an NSError. The third parameter is a Boolean
 *                       indicating if the image was retrieved from the local cache or from the network.
 *                       The fourth parameter is the original image url.
 */
<<<<<<< HEAD
- (void)sd_setImageWithURL:(NSURL *)url forState:(UIControlState)state placeholderImage:(UIImage *)placeholder options:(SDWebImageOptions)options completed:(SDExternalCompletionBlock)completedBlock;
=======
- (void)sd_setImageWithURL:(nullable NSURL *)url
                  forState:(UIControlState)state
          placeholderImage:(nullable UIImage *)placeholder
                   options:(SDWebImageOptions)options
                 completed:(nullable SDWebImageCompletionBlock)completedBlock;
>>>>>>> 42abd089

/**
 * Set the backgroundImageView `image` with an `url`.
 *
 * The download is asynchronous and cached.
 *
 * @param url   The url for the image.
 * @param state The state that uses the specified title. The values are described in UIControlState.
 */
- (void)sd_setBackgroundImageWithURL:(nullable NSURL *)url
                            forState:(UIControlState)state;

/**
 * Set the backgroundImageView `image` with an `url` and a placeholder.
 *
 * The download is asynchronous and cached.
 *
 * @param url         The url for the image.
 * @param state       The state that uses the specified title. The values are described in UIControlState.
 * @param placeholder The image to be set initially, until the image request finishes.
 * @see sd_setImageWithURL:placeholderImage:options:
 */
- (void)sd_setBackgroundImageWithURL:(nullable NSURL *)url
                            forState:(UIControlState)state
                    placeholderImage:(nullable UIImage *)placeholder;

/**
 * Set the backgroundImageView `image` with an `url`, placeholder and custom options.
 *
 * The download is asynchronous and cached.
 *
 * @param url         The url for the image.
 * @param state       The state that uses the specified title. The values are described in UIControlState.
 * @param placeholder The image to be set initially, until the image request finishes.
 * @param options     The options to use when downloading the image. @see SDWebImageOptions for the possible values.
 */
- (void)sd_setBackgroundImageWithURL:(nullable NSURL *)url
                            forState:(UIControlState)state
                    placeholderImage:(nullable UIImage *)placeholder
                             options:(SDWebImageOptions)options;

/**
 * Set the backgroundImageView `image` with an `url`.
 *
 * The download is asynchronous and cached.
 *
 * @param url            The url for the image.
 * @param state          The state that uses the specified title. The values are described in UIControlState.
 * @param completedBlock A block called when operation has been completed. This block has no return value
 *                       and takes the requested UIImage as first parameter. In case of error the image parameter
 *                       is nil and the second parameter may contain an NSError. The third parameter is a Boolean
 *                       indicating if the image was retrieved from the local cache or from the network.
 *                       The fourth parameter is the original image url.
 */
<<<<<<< HEAD
- (void)sd_setBackgroundImageWithURL:(NSURL *)url forState:(UIControlState)state completed:(SDExternalCompletionBlock)completedBlock;
=======
- (void)sd_setBackgroundImageWithURL:(nullable NSURL *)url
                            forState:(UIControlState)state
                           completed:(nullable SDWebImageCompletionBlock)completedBlock;
>>>>>>> 42abd089

/**
 * Set the backgroundImageView `image` with an `url`, placeholder.
 *
 * The download is asynchronous and cached.
 *
 * @param url            The url for the image.
 * @param state          The state that uses the specified title. The values are described in UIControlState.
 * @param placeholder    The image to be set initially, until the image request finishes.
 * @param completedBlock A block called when operation has been completed. This block has no return value
 *                       and takes the requested UIImage as first parameter. In case of error the image parameter
 *                       is nil and the second parameter may contain an NSError. The third parameter is a Boolean
 *                       indicating if the image was retrieved from the local cache or from the network.
 *                       The fourth parameter is the original image url.
 */
<<<<<<< HEAD
- (void)sd_setBackgroundImageWithURL:(NSURL *)url forState:(UIControlState)state placeholderImage:(UIImage *)placeholder completed:(SDExternalCompletionBlock)completedBlock;
=======
- (void)sd_setBackgroundImageWithURL:(nullable NSURL *)url
                            forState:(UIControlState)state
                    placeholderImage:(nullable UIImage *)placeholder
                           completed:(nullable SDWebImageCompletionBlock)completedBlock;
>>>>>>> 42abd089

/**
 * Set the backgroundImageView `image` with an `url`, placeholder and custom options.
 *
 * The download is asynchronous and cached.
 *
 * @param url            The url for the image.
 * @param placeholder    The image to be set initially, until the image request finishes.
 * @param options        The options to use when downloading the image. @see SDWebImageOptions for the possible values.
 * @param completedBlock A block called when operation has been completed. This block has no return value
 *                       and takes the requested UIImage as first parameter. In case of error the image parameter
 *                       is nil and the second parameter may contain an NSError. The third parameter is a Boolean
 *                       indicating if the image was retrieved from the local cache or from the network.
 *                       The fourth parameter is the original image url.
 */
<<<<<<< HEAD
- (void)sd_setBackgroundImageWithURL:(NSURL *)url forState:(UIControlState)state placeholderImage:(UIImage *)placeholder options:(SDWebImageOptions)options completed:(SDExternalCompletionBlock)completedBlock;
=======
- (void)sd_setBackgroundImageWithURL:(nullable NSURL *)url
                            forState:(UIControlState)state
                    placeholderImage:(nullable UIImage *)placeholder
                             options:(SDWebImageOptions)options
                           completed:(nullable SDWebImageCompletionBlock)completedBlock;
>>>>>>> 42abd089

/**
 * Cancel the current image download
 */
- (void)sd_cancelImageLoadForState:(UIControlState)state;

/**
 * Cancel the current backgroundImage download
 */
- (void)sd_cancelBackgroundImageLoadForState:(UIControlState)state;

@end<|MERGE_RESOLUTION|>--- conflicted
+++ resolved
@@ -79,13 +79,9 @@
  *                       indicating if the image was retrieved from the local cache or from the network.
  *                       The fourth parameter is the original image url.
  */
-<<<<<<< HEAD
-- (void)sd_setImageWithURL:(NSURL *)url forState:(UIControlState)state completed:(SDExternalCompletionBlock)completedBlock;
-=======
-- (void)sd_setImageWithURL:(nullable NSURL *)url
-                  forState:(UIControlState)state
-                 completed:(nullable SDWebImageCompletionBlock)completedBlock;
->>>>>>> 42abd089
+- (void)sd_setImageWithURL:(nullable NSURL *)url
+                  forState:(UIControlState)state
+                 completed:(nullable SDExternalCompletionBlock)completedBlock;
 
 /**
  * Set the imageView `image` with an `url`, placeholder.
@@ -101,14 +97,10 @@
  *                       indicating if the image was retrieved from the local cache or from the network.
  *                       The fourth parameter is the original image url.
  */
-<<<<<<< HEAD
-- (void)sd_setImageWithURL:(NSURL *)url forState:(UIControlState)state placeholderImage:(UIImage *)placeholder completed:(SDExternalCompletionBlock)completedBlock;
-=======
 - (void)sd_setImageWithURL:(nullable NSURL *)url
                   forState:(UIControlState)state
           placeholderImage:(nullable UIImage *)placeholder
-                 completed:(nullable SDWebImageCompletionBlock)completedBlock;
->>>>>>> 42abd089
+                 completed:(nullable SDExternalCompletionBlock)completedBlock;
 
 /**
  * Set the imageView `image` with an `url`, placeholder and custom options.
@@ -125,15 +117,11 @@
  *                       indicating if the image was retrieved from the local cache or from the network.
  *                       The fourth parameter is the original image url.
  */
-<<<<<<< HEAD
-- (void)sd_setImageWithURL:(NSURL *)url forState:(UIControlState)state placeholderImage:(UIImage *)placeholder options:(SDWebImageOptions)options completed:(SDExternalCompletionBlock)completedBlock;
-=======
 - (void)sd_setImageWithURL:(nullable NSURL *)url
                   forState:(UIControlState)state
           placeholderImage:(nullable UIImage *)placeholder
                    options:(SDWebImageOptions)options
-                 completed:(nullable SDWebImageCompletionBlock)completedBlock;
->>>>>>> 42abd089
+                 completed:(nullable SDExternalCompletionBlock)completedBlock;
 
 /**
  * Set the backgroundImageView `image` with an `url`.
@@ -188,13 +176,9 @@
  *                       indicating if the image was retrieved from the local cache or from the network.
  *                       The fourth parameter is the original image url.
  */
-<<<<<<< HEAD
-- (void)sd_setBackgroundImageWithURL:(NSURL *)url forState:(UIControlState)state completed:(SDExternalCompletionBlock)completedBlock;
-=======
-- (void)sd_setBackgroundImageWithURL:(nullable NSURL *)url
-                            forState:(UIControlState)state
-                           completed:(nullable SDWebImageCompletionBlock)completedBlock;
->>>>>>> 42abd089
+- (void)sd_setBackgroundImageWithURL:(nullable NSURL *)url
+                            forState:(UIControlState)state
+                           completed:(nullable SDExternalCompletionBlock)completedBlock;
 
 /**
  * Set the backgroundImageView `image` with an `url`, placeholder.
@@ -210,14 +194,10 @@
  *                       indicating if the image was retrieved from the local cache or from the network.
  *                       The fourth parameter is the original image url.
  */
-<<<<<<< HEAD
-- (void)sd_setBackgroundImageWithURL:(NSURL *)url forState:(UIControlState)state placeholderImage:(UIImage *)placeholder completed:(SDExternalCompletionBlock)completedBlock;
-=======
 - (void)sd_setBackgroundImageWithURL:(nullable NSURL *)url
                             forState:(UIControlState)state
                     placeholderImage:(nullable UIImage *)placeholder
-                           completed:(nullable SDWebImageCompletionBlock)completedBlock;
->>>>>>> 42abd089
+                           completed:(nullable SDExternalCompletionBlock)completedBlock;
 
 /**
  * Set the backgroundImageView `image` with an `url`, placeholder and custom options.
@@ -233,15 +213,11 @@
  *                       indicating if the image was retrieved from the local cache or from the network.
  *                       The fourth parameter is the original image url.
  */
-<<<<<<< HEAD
-- (void)sd_setBackgroundImageWithURL:(NSURL *)url forState:(UIControlState)state placeholderImage:(UIImage *)placeholder options:(SDWebImageOptions)options completed:(SDExternalCompletionBlock)completedBlock;
-=======
 - (void)sd_setBackgroundImageWithURL:(nullable NSURL *)url
                             forState:(UIControlState)state
                     placeholderImage:(nullable UIImage *)placeholder
                              options:(SDWebImageOptions)options
-                           completed:(nullable SDWebImageCompletionBlock)completedBlock;
->>>>>>> 42abd089
+                           completed:(nullable SDExternalCompletionBlock)completedBlock;
 
 /**
  * Cancel the current image download
