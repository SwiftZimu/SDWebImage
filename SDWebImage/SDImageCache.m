--- conflicted
+++ resolved
@@ -504,18 +504,11 @@
         //  2. Storing file attributes for the size-based cleanup pass.
         NSMutableArray<NSURL *> *urlsToDelete = [[NSMutableArray alloc] init];
         for (NSURL *fileURL in fileEnumerator) {
-<<<<<<< HEAD
-            NSDictionary<NSString *, id> *resourceValues = [fileURL resourceValuesForKeys:resourceKeys error:NULL];
-
-            // Skip directories.
-            if ([resourceValues[NSURLIsDirectoryKey] boolValue]) {
-=======
             NSError *error;
-            NSDictionary *resourceValues = [fileURL resourceValuesForKeys:resourceKeys error:&error];
-            
+            NSDictionary<NSString *, id> *resourceValues = [fileURL resourceValuesForKeys:resourceKeys error:&error];
+
             // Skip directories and errors.
             if (error || [resourceValues[NSURLIsDirectoryKey] boolValue]) {
->>>>>>> fb65b049
                 continue;
             }
 
